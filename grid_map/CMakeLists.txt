--- conflicted
+++ resolved
@@ -1,10 +1,6 @@
 cmake_minimum_required(VERSION 2.8.3)
 project(grid_map)
 
-<<<<<<< HEAD
-set(CMAKE_CXX_FLAGS "-std=c++0x ${CMAKE_CXX_FLAGS}")
-SET(CMAKE_BUILD_TYPE Release) # Release, RelWithDebInfo
-=======
 set(CMAKE_CXX_FLAGS "-std=c++11 ${CMAKE_CXX_FLAGS}")
 
 # Set the build type.  Options are:
@@ -14,7 +10,6 @@
 #  RelWithDebInfo : w/ debug symbols, w/ optimization
 #  MinSizeRel     : w/o debug symbols, w/ optimization, stripped binaries
 #set(CMAKE_BUILD_TYPE RelWithDebInfo)
->>>>>>> 0f358cb9
 
 ## Find catkin macros and libraries
 find_package(catkin REQUIRED COMPONENTS
